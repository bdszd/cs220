//! Assignment 13: Parallelism.
//!
//! The primary goal of this assignment is to get used to data parallelism.
//!
//! Refer to your solution for assignment 09. You will implement the parallelized version of assignment 09.
//! You should fill out the `todo!()` placeholders in such a way that `/scripts/grade.sh 13` works fine.
//! See `assignment13/small_exercises_grade.rs` and `/scripts/grade.sh 13` for the test script.
<<<<<<< HEAD
=======
//!
//! To submit, run
//! ```bash
//! # At the cs220 home directory,
//! ./scripts/submit.sh
//! ```
//! and submit the generated `assignment13.zip` file in `target` directory.
>>>>>>> de69d3e0

pub mod small_exercises;
mod small_exercises_grade;<|MERGE_RESOLUTION|>--- conflicted
+++ resolved
@@ -5,8 +5,6 @@
 //! Refer to your solution for assignment 09. You will implement the parallelized version of assignment 09.
 //! You should fill out the `todo!()` placeholders in such a way that `/scripts/grade.sh 13` works fine.
 //! See `assignment13/small_exercises_grade.rs` and `/scripts/grade.sh 13` for the test script.
-<<<<<<< HEAD
-=======
 //!
 //! To submit, run
 //! ```bash
@@ -14,7 +12,6 @@
 //! ./scripts/submit.sh
 //! ```
 //! and submit the generated `assignment13.zip` file in `target` directory.
->>>>>>> de69d3e0
 
 pub mod small_exercises;
 mod small_exercises_grade;